--- conflicted
+++ resolved
@@ -29,11 +29,8 @@
 	// and put its version into the hundreds place
 	// so 16001 means ethereum VersionPath=16
 	// efsn patch = 001
-<<<<<<< HEAD
-	VersionPatch = 16002 // Patch version component of the current release
-=======
+
 	VersionPatch = 16003 // Patch version component of the current release
->>>>>>> bdaa517b
 
 	VersionMeta = "stable" // Version metadata to append to the version string
 )
